--- conflicted
+++ resolved
@@ -218,6 +218,13 @@
                     "language": "",
                     "silero_deactivity_detection": False,
                     "wakeword_speedx_noise_reduction": False,
+                    "ambient_transcription": {
+                        "enable": False,
+                        "chunk_duration": 3.0,
+                        "storage_path": "ambient_logs/",
+                        "filter_short_transcriptions": True,
+                        "min_transcription_length": 10,
+                    },
                 },
                 "text_to_speech": {
                     "model_file_path": "/voice_models/en_US-lessac-medium.onnx",
@@ -233,36 +240,7 @@
                     "llm": False,
                 },
             },
-<<<<<<< HEAD
-            "embeddings": {"use_local": True},
-            "speech_to_text": {
-                "language": "",
-                "silero_deactivity_detection": False,
-                "wakeword_speedx_noise_reduction": False,
-                "ambient_transcription": {
-                    "enable": False,
-                    "chunk_duration": 3.0,
-                    "storage_path": "ambient_logs/",
-                    "filter_short_transcriptions": True,
-                    "min_transcription_length": 10,
-                },
-            },
-            "text_to_speech": {
-                "model_file_path": "/voice_models/en_US-lessac-medium.onnx",
-                "model_config_file_path": "/voice_models/en_US-lessac-medium.onnx.txt",
-                "model_sample_rate": 22050,
-                "piper_path": "",
-            },
-            "hardware_acceleration": {
-                "tts": False,
-                "stt": False,
-                "ocr_bg": False,
-                "ocr_curr": False,
-                "llm": False,
-            },
-=======
             "ui": {"activate": False, "dark_mode": False, "debug": False},
->>>>>>> 415aa5b4
             # Plugins configuration
             "plugins": {
                 "google": {"credentials_file": "google_credentials.json"},
@@ -425,334 +403,6 @@
             return json.loads(json.dumps(self._config))  # Deep copy
 
     def _get_config_schema(self) -> dict[str, Any]:
-<<<<<<< HEAD
-        """Return the JSON schema for configuration validation"""
-        return {
-            "$schema": "http://json-schema.org/draft-07/schema#",
-            "type": "object",
-            "required": [
-                "ui",
-                "llm",
-                "embeddings",
-                "speech_to_text",
-                "text_to_speech",
-                "hardware_acceleration",
-                "plugins",
-                "google",
-            ],
-            "properties": {
-                "ui": {
-                    "type": "object",
-                    "required": ["activate", "dark_mode", "debug"],
-                    "properties": {
-                        "activate": {"type": "boolean"},
-                        "dark_mode": {"type": "boolean"},
-                        "debug": {"type": "boolean"},
-                    },
-                    "additionalProperties": False,
-                },
-                "llm": {
-                    "type": "object",
-                    "required": ["provider", "third_party", "local"],
-                    "properties": {
-                        "provider": {
-                            "type": "string",
-                            "enum": [
-                                "openai",
-                                "huggingface_endpoint",
-                                "huggingface_pipeline",
-                                "llama_cpp",
-                            ],
-                        },
-                        "third_party": {
-                            "type": "object",
-                            "required": ["openai", "huggingface_endpoint"],
-                            "properties": {
-                                "openai": {
-                                    "type": "object",
-                                    "required": ["options"],
-                                    "properties": {
-                                        "options": {
-                                            "type": "object",
-                                            "required": ["model", "temperature", "max_tokens"],
-                                            "properties": {
-                                                "model": {"type": "string"},
-                                                "temperature": {
-                                                    "type": "number",
-                                                    "minimum": 0,
-                                                    "maximum": 2,
-                                                },
-                                                "max_tokens": {"type": "integer", "minimum": 1},
-                                            },
-                                            "additionalProperties": False,
-                                        }
-                                    },
-                                    "additionalProperties": False,
-                                },
-                                "huggingface_endpoint": {
-                                    "type": "object",
-                                    "required": ["options"],
-                                    "properties": {
-                                        "options": {
-                                            "type": "object",
-                                            "required": [
-                                                "endpoint_url",
-                                                "model",
-                                                "access_token",
-                                                "temperature",
-                                                "max_tokens",
-                                            ],
-                                            "properties": {
-                                                "endpoint_url": {"type": "string"},
-                                                "model": {"type": "string"},
-                                                "access_token": {"type": "string"},
-                                                "temperature": {
-                                                    "type": "number",
-                                                    "minimum": 0,
-                                                    "maximum": 2,
-                                                },
-                                                "max_tokens": {"type": "integer", "minimum": 1},
-                                            },
-                                            "additionalProperties": False,
-                                        }
-                                    },
-                                    "additionalProperties": False,
-                                },
-                            },
-                            "additionalProperties": False,
-                        },
-                        "local": {
-                            "type": "object",
-                            "required": ["huggingface_pipeline", "llama_cpp"],
-                            "properties": {
-                                "huggingface_pipeline": {
-                                    "type": "object",
-                                    "required": ["options"],
-                                    "properties": {
-                                        "options": {
-                                            "type": "object",
-                                            "required": ["model"],
-                                            "properties": {
-                                                "model": {"type": "string"},
-                                                "temperature": {
-                                                    "type": "number",
-                                                    "minimum": 0,
-                                                    "maximum": 2,
-                                                },
-                                                "max_tokens": {"type": "integer", "minimum": 1},
-                                                "torch_dtype": {"type": "string"},
-                                                "pipeline_kwargs": {"type": "object"},
-                                                "model_kwargs": {"type": "object"},
-                                            },
-                                            "additionalProperties": True,
-                                        }
-                                    },
-                                    "additionalProperties": False,
-                                },
-                                "llama_cpp": {
-                                    "type": "object",
-                                    "required": ["options"],
-                                    "properties": {
-                                        "options": {
-                                            "type": "object",
-                                            "required": [
-                                                "model_path",
-                                                "temperature",
-                                                "max_tokens",
-                                                "n_ctx",
-                                                "n_gpu_layers",
-                                                "n_batch",
-                                                "top_p",
-                                                "top_k",
-                                                "repeat_penalty",
-                                                "min_p",
-                                            ],
-                                            "properties": {
-                                                "model_path": {"type": "string"},
-                                                "temperature": {
-                                                    "type": "number",
-                                                    "minimum": 0,
-                                                    "maximum": 2,
-                                                },
-                                                "max_tokens": {"type": "integer", "minimum": 1},
-                                                "n_ctx": {"type": "integer", "minimum": 1},
-                                                "n_gpu_layers": {"type": "integer", "minimum": 0},
-                                                "n_batch": {"type": "integer", "minimum": 1},
-                                                "top_p": {
-                                                    "type": "number",
-                                                    "minimum": 0,
-                                                    "maximum": 1,
-                                                },
-                                                "top_k": {"type": "integer", "minimum": 1},
-                                                "repeat_penalty": {"type": "number", "minimum": 0},
-                                                "min_p": {
-                                                    "type": "number",
-                                                    "minimum": 0,
-                                                    "maximum": 1,
-                                                },
-                                                "chat_format": {"type": "string"},
-                                            },
-                                            "additionalProperties": True,
-                                        }
-                                    },
-                                    "additionalProperties": False,
-                                },
-                            },
-                            "additionalProperties": False,
-                        },
-                    },
-                    "additionalProperties": False,
-                },
-                "embeddings": {
-                    "type": "object",
-                    "required": ["use_local"],
-                    "properties": {"use_local": {"type": "boolean"}},
-                    "additionalProperties": False,
-                },
-                "speech_to_text": {
-                    "type": "object",
-                    "required": [
-                        "language",
-                        "silero_deactivity_detection",
-                        "wakeword_speedx_noise_reduction",
-                        "ambient_transcription",
-                    ],
-                    "properties": {
-                        "language": {"type": "string"},
-                        "silero_deactivity_detection": {"type": "boolean"},
-                        "wakeword_speedx_noise_reduction": {"type": "boolean"},
-                        "ambient_transcription": {
-                            "type": "object",
-                            "required": [
-                                "enable",
-                                "chunk_duration",
-                                "storage_path",
-                                "filter_short_transcriptions",
-                                "min_transcription_length",
-                            ],
-                            "properties": {
-                                "enable": {"type": "boolean"},
-                                "chunk_duration": {"type": "number", "minimum": 0.5, "maximum": 60.0},
-                                "storage_path": {"type": "string"},
-                                "filter_short_transcriptions": {"type": "boolean"},
-                                "min_transcription_length": {"type": "integer", "minimum": 0},
-                            },
-                            "additionalProperties": False,
-                        },
-                    },
-                    "additionalProperties": False,
-                },
-                "text_to_speech": {
-                    "type": "object",
-                    "required": [
-                        "model_file_path",
-                        "model_config_file_path",
-                        "model_sample_rate",
-                        "piper_path",
-                    ],
-                    "properties": {
-                        "model_file_path": {"type": "string"},
-                        "model_config_file_path": {"type": "string"},
-                        "model_sample_rate": {"type": "integer", "minimum": 8000, "maximum": 48000},
-                        "piper_path": {"type": "string"},
-                    },
-                    "additionalProperties": False,
-                },
-                "hardware_acceleration": {
-                    "type": "object",
-                    "required": ["tts", "stt", "ocr_bg", "ocr_curr", "llm"],
-                    "properties": {
-                        "tts": {"type": "boolean"},
-                        "stt": {"type": "boolean"},
-                        "ocr_bg": {"type": "boolean"},
-                        "ocr_curr": {"type": "boolean"},
-                        "llm": {"type": "boolean"},
-                    },
-                    "additionalProperties": False,
-                },
-                "plugins": {
-                    "type": "object",
-                    "required": [
-                        "jira",
-                        "openrecall",
-                        "brave_search",
-                        "github",
-                        "slack",
-                        "gmail",
-                        "gcalendar",
-                    ],
-                    "properties": {
-                        "jira": {
-                            "type": "object",
-                            "required": ["activate", "api_token", "username", "instance_url"],
-                            "properties": {
-                                "activate": {"type": "boolean"},
-                                "api_token": {"type": "string"},
-                                "username": {"type": "string"},
-                                "instance_url": {"type": "string", "format": "uri"},
-                            },
-                            "additionalProperties": False,
-                        },
-                        "openrecall": {
-                            "type": "object",
-                            "required": ["activate"],
-                            "properties": {"activate": {"type": "boolean"}},
-                            "additionalProperties": False,
-                        },
-                        "brave_search": {
-                            "type": "object",
-                            "required": ["activate", "api_key"],
-                            "properties": {
-                                "activate": {"type": "boolean"},
-                                "api_key": {"type": "string"},
-                            },
-                            "additionalProperties": False,
-                        },
-                        "github": {
-                            "type": "object",
-                            "required": ["activate", "app_id", "app_private_key", "repository"],
-                            "properties": {
-                                "activate": {"type": "boolean"},
-                                "app_id": {"type": "string"},
-                                "app_private_key": {"type": "string"},
-                                "repository": {"type": "string"},
-                            },
-                            "additionalProperties": False,
-                        },
-                        "slack": {
-                            "type": "object",
-                            "required": ["activate", "user_token"],
-                            "properties": {
-                                "activate": {"type": "boolean"},
-                                "user_token": {"type": "string"},
-                            },
-                            "additionalProperties": False,
-                        },
-                        "gmail": {
-                            "type": "object",
-                            "required": ["activate"],
-                            "properties": {"activate": {"type": "boolean"}},
-                            "additionalProperties": False,
-                        },
-                        "gcalendar": {
-                            "type": "object",
-                            "required": ["activate"],
-                            "properties": {"activate": {"type": "boolean"}},
-                            "additionalProperties": False,
-                        },
-                    },
-                    "additionalProperties": False,
-                },
-                "google": {
-                    "type": "object",
-                    "required": ["credentials_file"],
-                    "properties": {"credentials_file": {"type": "string"}},
-                    "additionalProperties": False,
-                },
-            },
-            "additionalProperties": False,
-        }
-=======
         """Return the JSON schema for configuration validation with UI metadata"""
         # Load schema from external file "config_schema.json" in the same directory
         schema_path = os.path.join(os.path.dirname(__file__), "config_schema.json")
@@ -840,7 +490,6 @@
         )
 
         return metadata
->>>>>>> 415aa5b4
 
     def _validate_config(self, config_data: dict[str, Any]) -> None:
         """Validate configuration data against the schema"""
